--- conflicted
+++ resolved
@@ -1,10 +1,6 @@
 [package]
 name = "tonlib"
-<<<<<<< HEAD
-version = "0.7.1-dev"
-=======
-version = "0.7.1"
->>>>>>> c286edbd
+version = "0.7.2"
 edition = "2021"
 description = "Rust SDK for The Open Network"
 license = "MIT"
